--- conflicted
+++ resolved
@@ -214,11 +214,7 @@
     name = "SplitDirection",
     render = function(display_id)
       local ws_id = nog.get_focused_ws_of_display(display_id)
-<<<<<<< HEAD
       
-=======
-
->>>>>>> d9235617
       if not ws_id then
         return {{ text = "" }}
       end
