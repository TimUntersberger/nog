use std::sync::Arc;

use parking_lot::Mutex;
use rhai::Engine;

<<<<<<< HEAD
use crate::event::{EventChannel, EventSender};
=======
use crate::{event::EventChannel, AppState};
>>>>>>> d1997d98

mod core;
mod popup;

<<<<<<< HEAD
pub fn init(engine: &mut Engine, sender: EventSender) {
    popup::init(engine, sender);
=======
pub fn init(engine: &mut Engine, state_arc: Arc<Mutex<AppState>>) {
    popup::init(engine, state_arc.clone());
    core::init(engine, state_arc.clone());
>>>>>>> d1997d98
}<|MERGE_RESOLUTION|>--- conflicted
+++ resolved
@@ -3,21 +3,12 @@
 use parking_lot::Mutex;
 use rhai::Engine;
 
-<<<<<<< HEAD
-use crate::event::{EventChannel, EventSender};
-=======
-use crate::{event::EventChannel, AppState};
->>>>>>> d1997d98
+use crate::AppState;
 
 mod core;
 mod popup;
 
-<<<<<<< HEAD
-pub fn init(engine: &mut Engine, sender: EventSender) {
-    popup::init(engine, sender);
-=======
 pub fn init(engine: &mut Engine, state_arc: Arc<Mutex<AppState>>) {
     popup::init(engine, state_arc.clone());
     core::init(engine, state_arc.clone());
->>>>>>> d1997d98
 }