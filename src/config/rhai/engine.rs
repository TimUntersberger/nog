--- conflicted
+++ resolved
@@ -1,9 +1,5 @@
 use super::{functions, lib, modules, syntax, types};
-<<<<<<< HEAD
-use crate::{config::Config, event::EventChannel, event::EventSender};
-=======
 use crate::{config::Config, event::EventChannel, AppState};
->>>>>>> d1997d98
 use lazy_static::lazy_static;
 use log::{debug, error};
 use parking_lot::Mutex;
@@ -43,11 +39,7 @@
     FileModuleResolver::new_with_path_and_extension(config_path.clone(), "nog")
 }
 
-<<<<<<< HEAD
-pub fn parse_config(sender: EventSender) -> Result<Config, String> {
-=======
 pub fn parse_config(state_arc: Arc<Mutex<AppState>>) -> Result<Config, String> {
->>>>>>> d1997d98
     let mut engine = Engine::new();
     let mut scope = Scope::new();
     let mut config = Arc::new(Mutex::new(Config::default()));
@@ -55,11 +47,7 @@
     syntax::init(&mut engine, state_arc.clone(), &mut config).unwrap();
     types::init(&mut engine);
     functions::init(&mut engine);
-<<<<<<< HEAD
-    lib::init(&mut engine, sender);
-=======
     lib::init(&mut engine, state_arc.clone());
->>>>>>> d1997d98
 
     *CALLBACKS.lock() = Vec::new();
 
