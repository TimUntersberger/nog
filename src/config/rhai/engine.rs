--- conflicted
+++ resolved
@@ -1,4 +1,3 @@
-<<<<<<< HEAD
 use super::{functions, modules, syntax};
 use crate::{
     config::{update_channel::UpdateChannel, Config, Rule, WorkspaceSetting},
@@ -37,10 +36,10 @@
 
     let mut config_path: PathBuf = dirs::config_dir().unwrap_or_default();
 
-    config_path.push("wwm");
+    config_path.push("nog");
 
     if !config_path.exists() {
-        debug!("wwm folder doesn't exist yet. Creating the folder");
+        debug!("nog folder doesn't exist yet. Creating the folder");
         std::fs::create_dir(config_path.clone());
     }
 
@@ -55,13 +54,13 @@
     functions::init(&mut engine);
     syntax::init(&mut engine).unwrap();
 
-    config_path.push("config.rhai");
+    config_path.push("config.nog");
 
     if !config_path.exists() {
         debug!("config file doesn't exist yet. Creating the file");
         if let Ok(mut file) = std::fs::File::create(config_path.clone()) {
             debug!("Initializing config with default values");
-            file.write_all(include_bytes!("../../../default_config.rhai"));
+            file.write_all(include_bytes!("../../../assets/default_config.nog"));
         }
     }
 
@@ -155,121 +154,4 @@
     }
 
     Ok(config)
-}
-=======
-use super::{functions, syntax};
-use crate::{
-    config::{Config, Rule, WorkspaceSetting},
-    keybindings::keybinding::Keybinding,
-};
-use log::{debug, error};
-use rhai::{Array, Engine, Map, Scope};
-use std::{io::Write, path::PathBuf};
-use winapi::um::wingdi::{GetBValue, GetGValue, GetRValue, RGB};
-
-macro_rules! set {
-    ($typ: ty, $config: ident, $prop: ident, $key: ident, $val: ident) => {{
-        if $key == stringify!($prop) {
-            if $val.type_name().to_uppercase() != stringify!($typ).to_uppercase() {
-                return Err(format!(
-                    "{} has to be of type {} not {}",
-                    stringify!($key),
-                    stringify!($typ),
-                    $val.type_name()
-                ));
-            } else {
-                $config.$prop = $val.clone().cast::<$typ>();
-                continue;
-            }
-        }
-    }};
-}
-
-pub fn parse_config() -> Result<Config, String> {
-    let mut engine = Engine::new();
-    let mut scope = Scope::new();
-    let mut config = Config::default();
-    let mut config_path: PathBuf = dirs::config_dir().unwrap_or_default();
-
-    config_path.push("nog");
-
-    if !config_path.exists() {
-        debug!("nog folder doesn't exist yet. Creating the folder");
-        std::fs::create_dir(config_path.clone());
-    }
-
-    scope.set_value("__mode", None as Option<String>);
-    scope.set_value("__cwd", config_path.to_str().unwrap().to_string());
-    scope.set_value("__workspace_settings", Array::new());
-    scope.set_value("__keybindings", Array::new());
-    scope.set_value("__rules", Array::new());
-    scope.set_value("__set", Map::new());
-
-    functions::init(&mut engine);
-    syntax::init(&mut engine).unwrap();
-
-    config_path.push("config.nog");
-
-    if !config_path.exists() {
-        debug!("config file doesn't exist yet. Creating the file");
-        if let Ok(mut file) = std::fs::File::create(config_path.clone()) {
-            debug!("Initializing config with default values");
-            file.write_all(include_bytes!("../../../assets/default_config.nog"));
-        }
-    }
-
-    debug!("Parsing config file");
-    engine
-        .consume_file_with_scope(&mut scope, config_path)
-        .map_err(|e| e.to_string())?;
-
-    let keybindings: Array = scope.get_value("__keybindings").unwrap();
-
-    for val in keybindings {
-        let boxed = val.cast::<Box<Keybinding>>();
-        config.keybindings.push(*boxed);
-    }
-
-    let settings: Map = scope.get_value("__set").unwrap();
-
-    for (key, value) in settings.iter().map(|(k, v)| (k.to_string(), v)) {
-        set!(i32, config, min_height, key, value);
-        set!(i32, config, min_width, key, value);
-        set!(bool, config, launch_on_startup, key, value);
-        set!(bool, config, multi_monitor, key, value);
-        set!(bool, config, remove_title_bar, key, value);
-        set!(bool, config, work_mode, key, value);
-        set!(bool, config, remove_task_bar, key, value);
-        set!(bool, config, display_app_bar, key, value);
-        set!(i32, config, app_bar_height, key, value);
-        set!(String, config, app_bar_date_pattern, key, value);
-        set!(String, config, app_bar_time_pattern, key, value);
-        set!(String, config, app_bar_font, key, value);
-        set!(i32, config, app_bar_font_size, key, value);
-        set!(i32, config, app_bar_bg, key, value);
-        error!("Unknown setting {}", key);
-    }
-
-    config.app_bar_bg = RGB(
-        GetBValue(config.app_bar_bg as u32),
-        GetGValue(config.app_bar_bg as u32),
-        GetRValue(config.app_bar_bg as u32),
-    ) as i32;
-
-    let rules: Array = scope.get_value("__rules").unwrap();
-
-    for val in rules {
-        let boxed = val.cast::<Box<Rule>>();
-        config.rules.push(*boxed);
-    }
-
-    let workspace_settings: Array = scope.get_value("__workspace_settings").unwrap();
-
-    for val in workspace_settings {
-        let boxed = val.cast::<Box<WorkspaceSetting>>();
-        config.workspace_settings.push(*boxed);
-    }
-
-    Ok(config)
-}
->>>>>>> 21fbf98f
+}