use crate::{keybindings::{keybinding_type::KeybindingType, keybinding::Keybinding, key_press::KeyPress}, direction::Direction, split_direction::SplitDirection};
use log::{debug, error};
use regex::Regex;
use std::io::Write;
use std::str::FromStr;
use winapi::um::wingdi::GetBValue;
use winapi::um::wingdi::GetGValue;
use winapi::um::wingdi::GetRValue;
use winapi::um::wingdi::RGB;

#[macro_use]
mod macros;

pub mod hot_reloading;

#[derive(Debug, Clone)]
pub struct Rule {
    pub pattern: Regex,
    pub has_custom_titlebar: bool,
    pub manage: bool,
    pub chromium: bool,
    pub firefox: bool,
    pub remove_frame: bool,
    pub workspace: i32,
}

impl Default for Rule {
    fn default() -> Self {
        Self {
            pattern: Regex::new("").unwrap(),
            has_custom_titlebar: false,
            manage: true,
            remove_frame: true,
            chromium: false,
            firefox: false,
            workspace: -1,
        }
    }
}

#[derive(Debug, Clone)]
pub struct WorkspaceSetting {
    pub id: i32,
    pub monitor: i32,
}

impl Default for WorkspaceSetting {
    fn default() -> Self {
        Self {
            id: -1,
            monitor: -1,
        }
    }
}

#[derive(Clone)]
pub struct Config {
    pub app_bar_height: i32,
    pub app_bar_bg: i32,
    pub app_bar_font: String,
    pub app_bar_date_pattern: String,
    pub app_bar_time_pattern: String,
    pub use_border: bool,
    pub app_bar_font_size: i32,
    pub min_width: i32,
    pub min_height: i32,
    pub work_mode: bool,
    pub light_theme: bool,
    pub multi_monitor: bool,
    pub launch_on_startup: bool,
    pub margin: i32,
    pub padding: i32,
    pub remove_title_bar: bool,
    pub remove_task_bar: bool,
    pub display_app_bar: bool,
    pub workspace_settings: Vec<WorkspaceSetting>,
    pub keybindings: Vec<Keybinding>,
    pub rules: Vec<Rule>,
}

impl Default for Config {
    fn default() -> Self {
        Self {
            app_bar_height: 20,
            app_bar_bg: 0x2e3440,
            app_bar_font: String::from("Consolas"),
            app_bar_font_size: 18,
            app_bar_date_pattern: String::from("%e %b %Y"),
            app_bar_time_pattern: String::from("%T"),
            launch_on_startup: false,
            min_height: 0,
            min_width: 0,
            use_border: false,
            margin: 0,
            padding: 0,
            remove_title_bar: false,
            work_mode: true,
            light_theme: false,
            multi_monitor: false,
            remove_task_bar: false,
            display_app_bar: false,
            workspace_settings: Vec::new(),
            keybindings: Vec::new(),
            rules: Vec::new(),
        }
    }
}

impl Config {
    /// Creates a new default config.
    pub fn new() -> Self {
        Self::default()
    }

    pub fn increment_field(self: &mut Self, field: &str, value: i32) {
        self.alter_numerical_field(field, value);
    }

    pub fn decrement_field(self: &mut Self, field: &str, value: i32) {
        self.alter_numerical_field(field, -value);
    }

    fn alter_numerical_field(self: &mut Self, field: &str, value: i32) {
        match field {
            "app_bar_height" => self.app_bar_height += value,
            "app_bar_bg" => self.app_bar_bg += value,
            "app_bar_font_size" => self.app_bar_font_size += value,
            "margin" => self.margin += value,
            "padding" => self.padding += value,
            _ => error!("Attempt to alter unknown field: {} by {}", field, value)
        }
    }

    pub fn toggle_field(self: &mut Self, field: &str) {
        match field {
            "use_border" => self.use_border = !self.use_border,
            "light_theme" => self.light_theme = !self.light_theme,
            "launch_on_startup" => self.launch_on_startup = !self.launch_on_startup,
            "remove_title_bar" => self.remove_title_bar = !self.remove_title_bar,
            "remove_task_bar" => self.remove_task_bar = !self.remove_task_bar,
            "display_app_bar" => self.display_app_bar = !self.display_app_bar,
            _ => error!("Attempt to toggle unknown field: {}", field)
        }
    }
}

pub fn load() -> Result<Config, Box<dyn std::error::Error>> {
    let mut pathbuf = match dirs::config_dir() {
        Some(path) => path,
        None => std::path::PathBuf::new(),
    };

    pathbuf.push("wwm");

    if !pathbuf.exists() {
        debug!("wwm folder doesn't exist yet. Creating the folder");
        std::fs::create_dir(pathbuf.clone())?;
    }

    pathbuf.push("config.yaml");

    if !pathbuf.exists() {
        debug!("config file doesn't exist yet. Creating the file");
        if let Ok(mut file) = std::fs::File::create(pathbuf.clone()) {
            debug!("Initializing config with default values");
            file.write_all(include_bytes!("../default_config.yaml"))?;
        }
    }

    let path = match pathbuf.to_str() {
        Some(string) => string,
        None => "",
    };

    let file_content = std::fs::read_to_string(path)?;

    let vec_yaml = yaml_rust::YamlLoader::load_from_str(&file_content)?;
    let yaml = if !vec_yaml.is_empty() {
        &vec_yaml[0]
    } else {
        &yaml_rust::Yaml::Null
    };

    let mut config = Config::new();

    if let yaml_rust::yaml::Yaml::Hash(hash) = yaml {
        for entry in hash.iter() {
            let (key, value) = entry;
            let config_key = key.as_str().ok_or("Invalid config key")?;

            if_str!(config, config_key, value, app_bar_font);
            if_str!(config, config_key, value, app_bar_date_pattern);
            if_str!(config, config_key, value, app_bar_time_pattern);
            if_i32!(config, config_key, value, app_bar_bg);
            if_i32!(config, config_key, value, app_bar_font_size);
            if_i32!(config, config_key, value, app_bar_height);
            if_i32!(config, config_key, value, min_width);
            if_i32!(config, config_key, value, min_height);
            if_i32!(config, config_key, value, margin);
            if_i32!(config, config_key, value, padding);
            if_bool!(config, config_key, value, use_border);
            if_bool!(config, config_key, value, light_theme);
            if_bool!(config, config_key, value, launch_on_startup);
            if_bool!(config, config_key, value, work_mode);
            if_bool!(config, config_key, value, multi_monitor);
            if_bool!(config, config_key, value, remove_title_bar);
            if_bool!(config, config_key, value, remove_task_bar);
            if_bool!(config, config_key, value, display_app_bar);

            if config_key == "workspaces" {
                let workspaces = value.as_vec().ok_or("workspaces has to be an array")?;

                for yaml_workspace in workspaces {
                    if let yaml_rust::Yaml::Hash(hash) = yaml_workspace {
                        let mut workspace = WorkspaceSetting::default();

                        for entry in hash.iter() {
                            let (key, value) = entry;
                            let hash_key = key.as_str().ok_or("Invalid config key")?;

                            if_i32!(workspace, hash_key, value, id);
                            if_i32!(workspace, hash_key, value, monitor);
                        }

                        config.workspace_settings.push(workspace);
                    }
                }
            }

            if config_key == "rules" {
                let rules = value.as_vec().ok_or("rules has to be an array")?;

                for yaml_rule in rules {
                    if let yaml_rust::Yaml::Hash(hash) = yaml_rule {
                        let mut rule = Rule::default();

                        for entry in hash.iter() {
                            let (key, value) = entry;
                            let hash_key = key.as_str().ok_or("Invalid config key")?;

                            if_regex!(rule, hash_key, value, pattern);
                            if_bool!(rule, hash_key, value, has_custom_titlebar);
                            if_bool!(rule, hash_key, value, remove_frame);
                            if_bool!(rule, hash_key, value, manage);
                            if_bool!(rule, hash_key, value, chromium);
                            if_bool!(rule, hash_key, value, firefox);
                            if_i32!(rule, hash_key, value, workspace);
                        }

                        config.rules.push(rule);
                    }
                }
            }

            if config_key == "keybindings" {
                let bindings = value.as_vec().ok_or("keybindings has to be an array")?;

                for binding in bindings {
                    let typ_str = ensure_str!("keybinding", binding, type);
                    let key_press = KeyPress::from_str(ensure_str!("keybinding", binding, key))?;

                    let maybe_typ =
                        match typ_str {
                            "Launch" => Some(KeybindingType::Launch(
                                ensure_str!("keybinding of type Launch", binding, cmd).to_string(),
                            )),
                            "CloseTile" => Some(KeybindingType::CloseTile),
                            "Quit" => Some(KeybindingType::Quit),
                            "ChangeWorkspace" => Some(KeybindingType::ChangeWorkspace(ensure_i32!(
                                "keybinding of type ChangeWorkspace",
                                binding,
                                id
                            ))),
                            "MoveToWorkspace" => Some(KeybindingType::MoveToWorkspace(ensure_i32!(
                                "keybinding of type MoveToWorkspace",
                                binding,
                                id
                            ))),
                            "MoveWorkspaceToMonitor" => {
                                Some(KeybindingType::MoveWorkspaceToMonitor(ensure_i32!(
                                    "keybinding of type MoveWorkspaceToMonitor",
                                    binding,
                                    monitor
                                )))
                            }
<<<<<<< HEAD
                            "ToggleFloatingMode" => Some(KeybindingType::ToggleFloatingMode),
                            "ToggleFullscreen" => Some(KeybindingType::ToggleFullscreen),
                            "ToggleWorkMode" => Some(KeybindingType::ToggleWorkMode),

                            "IncrementConfig" => Some(KeybindingType::IncrementConfig(
=======
                            "ToggleFloatingMode" => KeybindingType::ToggleFloatingMode,
                            "ToggleFullscreen" => KeybindingType::ToggleFullscreen,
                            "ToggleWorkMode" => KeybindingType::ToggleWorkMode,
                            "IncrementConfig" => KeybindingType::IncrementConfig(
>>>>>>> f38a21dd
                                ensure_str!("keybinding of type IncrementConfig", binding, field).to_string(),
                                ensure_i32!("keybinding of type IncrementConfig", binding, value)
                            )),
                            "DecrementConfig" => Some(KeybindingType::DecrementConfig(
                                ensure_str!("keybinding of type DecrementConfig", binding, field).to_string(),
                                ensure_i32!("keybinding of type DecrementConfig", binding, value)
                            )),
                            "ToggleConfig" => Some(KeybindingType::ToggleConfig(
                                ensure_str!("keybinding of type ToggleConfig", binding, field).to_string(),
                            )),
                            "Focus" => Some(KeybindingType::Focus(Direction::from_str(ensure_str!(
                                "keybinding of type Focus",
                                binding,
                                direction
<<<<<<< HEAD
                            ))?)),
                            "Swap" => Some(KeybindingType::Swap(Direction::from_str(ensure_str!(
=======
                            ))?),
                            "Resize" => KeybindingType::Resize(Direction::from_str(ensure_str!(
                                "keybinding of type Resize",
                                binding,
                                direction
                            ))?, ensure_i32!("keybinding of type Resize", binding, amount)),
                            "Swap" => KeybindingType::Swap(Direction::from_str(ensure_str!(
>>>>>>> f38a21dd
                                "keybinding of type Swap",
                                binding,
                                direction
                            ))?)),
                            "Split" => Some(KeybindingType::Split(SplitDirection::from_str(
                                ensure_str!("keybinding of type Split", binding, direction),
                            )?)),
                            x => {
                                error!("unknown keybinding type {}", x);
                                None
                            }
                        };
                        
                    if let Some(typ) = maybe_typ {
                        let mut kb = Keybinding::from(key_press);
                        kb.typ = typ;
                        config.keybindings.push(kb);
                    }
                }
            }
        }
        //Convert normal hexadecimal color format to winapi hexadecimal color format
        convert_color_format!(config.app_bar_bg);
    }
    Ok(config)
}<|MERGE_RESOLUTION|>--- conflicted
+++ resolved
@@ -1,4 +1,8 @@
-use crate::{keybindings::{keybinding_type::KeybindingType, keybinding::Keybinding, key_press::KeyPress}, direction::Direction, split_direction::SplitDirection};
+use crate::{
+    direction::Direction,
+    keybindings::{key_press::KeyPress, keybinding::Keybinding, keybinding_type::KeybindingType},
+    split_direction::SplitDirection,
+};
 use log::{debug, error};
 use regex::Regex;
 use std::io::Write;
@@ -127,7 +131,7 @@
             "app_bar_font_size" => self.app_bar_font_size += value,
             "margin" => self.margin += value,
             "padding" => self.padding += value,
-            _ => error!("Attempt to alter unknown field: {} by {}", field, value)
+            _ => error!("Attempt to alter unknown field: {} by {}", field, value),
         }
     }
 
@@ -139,7 +143,7 @@
             "remove_title_bar" => self.remove_title_bar = !self.remove_title_bar,
             "remove_task_bar" => self.remove_task_bar = !self.remove_task_bar,
             "display_app_bar" => self.display_app_bar = !self.display_app_bar,
-            _ => error!("Attempt to toggle unknown field: {}", field)
+            _ => error!("Attempt to toggle unknown field: {}", field),
         }
     }
 }
@@ -266,16 +270,12 @@
                             )),
                             "CloseTile" => Some(KeybindingType::CloseTile),
                             "Quit" => Some(KeybindingType::Quit),
-                            "ChangeWorkspace" => Some(KeybindingType::ChangeWorkspace(ensure_i32!(
-                                "keybinding of type ChangeWorkspace",
-                                binding,
-                                id
-                            ))),
-                            "MoveToWorkspace" => Some(KeybindingType::MoveToWorkspace(ensure_i32!(
-                                "keybinding of type MoveToWorkspace",
-                                binding,
-                                id
-                            ))),
+                            "ChangeWorkspace" => Some(KeybindingType::ChangeWorkspace(
+                                ensure_i32!("keybinding of type ChangeWorkspace", binding, id),
+                            )),
+                            "MoveToWorkspace" => Some(KeybindingType::MoveToWorkspace(
+                                ensure_i32!("keybinding of type MoveToWorkspace", binding, id),
+                            )),
                             "MoveWorkspaceToMonitor" => {
                                 Some(KeybindingType::MoveWorkspaceToMonitor(ensure_i32!(
                                     "keybinding of type MoveWorkspaceToMonitor",
@@ -283,48 +283,37 @@
                                     monitor
                                 )))
                             }
-<<<<<<< HEAD
                             "ToggleFloatingMode" => Some(KeybindingType::ToggleFloatingMode),
                             "ToggleFullscreen" => Some(KeybindingType::ToggleFullscreen),
                             "ToggleWorkMode" => Some(KeybindingType::ToggleWorkMode),
-
                             "IncrementConfig" => Some(KeybindingType::IncrementConfig(
-=======
-                            "ToggleFloatingMode" => KeybindingType::ToggleFloatingMode,
-                            "ToggleFullscreen" => KeybindingType::ToggleFullscreen,
-                            "ToggleWorkMode" => KeybindingType::ToggleWorkMode,
-                            "IncrementConfig" => KeybindingType::IncrementConfig(
->>>>>>> f38a21dd
-                                ensure_str!("keybinding of type IncrementConfig", binding, field).to_string(),
-                                ensure_i32!("keybinding of type IncrementConfig", binding, value)
+                                ensure_str!("keybinding of type IncrementConfig", binding, field)
+                                    .to_string(),
+                                ensure_i32!("keybinding of type IncrementConfig", binding, value),
                             )),
                             "DecrementConfig" => Some(KeybindingType::DecrementConfig(
-                                ensure_str!("keybinding of type DecrementConfig", binding, field).to_string(),
-                                ensure_i32!("keybinding of type DecrementConfig", binding, value)
+                                ensure_str!("keybinding of type DecrementConfig", binding, field)
+                                    .to_string(),
+                                ensure_i32!("keybinding of type DecrementConfig", binding, value),
                             )),
                             "ToggleConfig" => Some(KeybindingType::ToggleConfig(
-                                ensure_str!("keybinding of type ToggleConfig", binding, field).to_string(),
-                            )),
-                            "Focus" => Some(KeybindingType::Focus(Direction::from_str(ensure_str!(
-                                "keybinding of type Focus",
-                                binding,
-                                direction
-<<<<<<< HEAD
-                            ))?)),
-                            "Swap" => Some(KeybindingType::Swap(Direction::from_str(ensure_str!(
-=======
-                            ))?),
-                            "Resize" => KeybindingType::Resize(Direction::from_str(ensure_str!(
-                                "keybinding of type Resize",
-                                binding,
-                                direction
-                            ))?, ensure_i32!("keybinding of type Resize", binding, amount)),
-                            "Swap" => KeybindingType::Swap(Direction::from_str(ensure_str!(
->>>>>>> f38a21dd
-                                "keybinding of type Swap",
-                                binding,
-                                direction
-                            ))?)),
+                                ensure_str!("keybinding of type ToggleConfig", binding, field)
+                                    .to_string(),
+                            )),
+                            "Focus" => Some(KeybindingType::Focus(Direction::from_str(
+                                ensure_str!("keybinding of type Focus", binding, direction),
+                            )?)),
+                            "Resize" => Some(KeybindingType::Resize(
+                                Direction::from_str(ensure_str!(
+                                    "keybinding of type Resize",
+                                    binding,
+                                    direction
+                                ))?,
+                                ensure_i32!("keybinding of type Resize", binding, amount),
+                            )),
+                            "Swap" => Some(KeybindingType::Swap(Direction::from_str(
+                                ensure_str!("keybinding of type Swap", binding, direction),
+                            )?)),
                             "Split" => Some(KeybindingType::Split(SplitDirection::from_str(
                                 ensure_str!("keybinding of type Split", binding, direction),
                             )?)),
@@ -333,7 +322,7 @@
                                 None
                             }
                         };
-                        
+
                     if let Some(typ) = maybe_typ {
                         let mut kb = Keybinding::from(key_press);
                         kb.typ = typ;
