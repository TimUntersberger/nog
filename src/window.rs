use crate::config::Rule;
use crate::util;
use crate::util::rect_to_string;
use crate::CONFIG;
use gwl_ex_style::GwlExStyle;
use gwl_style::GwlStyle;
use winapi::shared::windef::HWND;
use winapi::shared::windef::RECT;
use winapi::um::winuser::AdjustWindowRectEx;
use winapi::um::winuser::GetForegroundWindow;
use winapi::um::winuser::GetParent;
use winapi::um::winuser::GetSystemMetrics;
use winapi::um::winuser::GetWindowLongA;
use winapi::um::winuser::GetWindowRect;
use winapi::um::winuser::SendMessageA;
use winapi::um::winuser::SetForegroundWindow;
use winapi::um::winuser::SetWindowLongA;
use winapi::um::winuser::SetWindowPos;
use winapi::um::winuser::ShowWindow;
use winapi::um::winuser::GWL_EXSTYLE;
use winapi::um::winuser::GWL_STYLE;
use winapi::um::winuser::HWND_NOTOPMOST;
use winapi::um::winuser::HWND_TOP;
use winapi::um::winuser::HWND_TOPMOST;
use winapi::um::winuser::SM_CXFRAME;
use winapi::um::winuser::SM_CYCAPTION;
use winapi::um::winuser::SM_CYFRAME;
use winapi::um::winuser::SWP_NOMOVE;
use winapi::um::winuser::SWP_NOSIZE;
use winapi::um::winuser::SW_HIDE;
use winapi::um::winuser::SW_SHOW;
use winapi::um::winuser::{SC_MAXIMIZE, SC_RESTORE, WM_CLOSE, WM_SYSCOMMAND};

pub mod gwl_ex_style;
pub mod gwl_style;

#[derive(Clone)]
pub struct Window {
    pub id: i32,
    pub title: String,
    pub maximized: bool,
    pub rule: Option<Rule>,
    pub style: GwlStyle,
    pub exstyle: GwlExStyle,
    pub original_style: GwlStyle,
    pub original_rect: RECT,
}

impl Default for Window {
    fn default() -> Self {
        Self {
            id: 0,
            title: String::from(""),
            maximized: false,
            rule: None,
            style: GwlStyle::default(),
            exstyle: GwlExStyle::default(),
            original_style: GwlStyle::default(),
            original_rect: RECT::default(),
        }
    }
}

impl Window {
    pub fn reset_style(&mut self) -> Result<(), util::WinApiResultError> {
        self.style = self.original_style;

        Ok(())
    }
    pub fn reset(&mut self) -> Result<(), util::WinApiResultError> {
        self.reset_style()?;
        self.update_style();
        self.reset_pos()?;

        if self.maximized {
            self.send_maximize();
        }

        Ok(())
    }
    pub fn reset_pos(&self) -> Result<(), util::WinApiResultError> {
        unsafe {
            util::winapi_nullable_to_result(SetWindowPos(
                self.id as HWND,
                std::ptr::null_mut(),
                self.original_rect.left,
                self.original_rect.top,
                self.original_rect.right - self.original_rect.left,
                self.original_rect.bottom - self.original_rect.top,
                0,
            ))?;
        }

        Ok(())
    }
    pub fn get_foreground_window() -> Result<HWND, util::WinApiResultError> {
        unsafe { util::winapi_ptr_to_result(GetForegroundWindow()) }
    }
    pub fn get_parent_window(&self) -> Result<HWND, util::WinApiResultError> {
        unsafe { util::winapi_ptr_to_result(GetParent(self.id as HWND)) }
    }
    pub fn get_style(&self) -> Result<GwlStyle, util::WinApiResultError> {
        unsafe {
            let bits = util::winapi_nullable_to_result(GetWindowLongA(self.id as HWND, GWL_STYLE))?;
            Ok(GwlStyle::from_bits_unchecked(bits as u32 as i32))
        }
    }
    pub fn get_ex_style(&self) -> Result<GwlExStyle, util::WinApiResultError> {
        unsafe {
            let bits =
                util::winapi_nullable_to_result(GetWindowLongA(self.id as HWND, GWL_EXSTYLE))?;
            Ok(GwlExStyle::from_bits_unchecked(bits as u32 as i32))
        }
    }
    pub fn get_rect(&self) -> Result<RECT, util::WinApiResultError> {
        unsafe {
            let mut temp = RECT::default();
            util::winapi_nullable_to_result(GetWindowRect(self.id as HWND, &mut temp))?;
            Ok(temp)
        }
    }
    pub fn show(&self) {
        unsafe {
            ShowWindow(self.id as HWND, SW_SHOW);
        }
    }
    pub fn hide(&self) {
        unsafe {
            ShowWindow(self.id as HWND, SW_HIDE);
        }
    }
    pub fn calculate_window_rect(&self, x: i32, y: i32, width: i32, height: i32) -> RECT {
        let rule = self.rule.clone().unwrap_or_default();
        let (display_app_bar, remove_title_bar, app_bar_height) = {
            let config = CONFIG.lock().unwrap();

            (
                config.display_app_bar,
                config.remove_title_bar,
                config.app_bar_height,
            )
        };

        let mut left = x;
        let mut right = x + width;
        let mut top = y;
        let mut bottom = y + height;

        unsafe {
            let border_width = GetSystemMetrics(SM_CXFRAME);
            let border_height = GetSystemMetrics(SM_CYFRAME);

            if rule.chromium || rule.firefox || !remove_title_bar {
                let caption_height = GetSystemMetrics(SM_CYCAPTION);
                top += caption_height;
            } else {
                top -= border_height * 2;
                bottom -= border_height / 2;

                left += 1;
                right -= 1;
                top += 1;
                bottom += 1;
            }

            // if !remove_task_bar {
            //     bottom -= *task_bar::HEIGHT.lock().unwrap();
            // }

            if display_app_bar {
                top += app_bar_height;
                bottom += app_bar_height;
            }

            if rule.firefox || rule.chromium || (!remove_title_bar && rule.has_custom_titlebar) {
<<<<<<< HEAD
=======
                // looks like the frame around firefox is smaller than chrome's frame by about 2 pixels
                // I don't see any other window that behaves like these two pieces of shit

>>>>>>> 85f5f7b9
                if rule.firefox {
                    left -= (border_width as f32 * 1.5) as i32;
                    right += (border_width as f32 * 1.5) as i32;
                    bottom += (border_height as f32 * 1.5) as i32;
                } else if rule.chromium {
                    left -= border_width * 2;
                    right += border_width * 2;
                    bottom += border_height * 2;
                }
                left += border_width * 2;
                right -= border_width * 2;
                top += border_height * 2;
                bottom -= border_height * 2;
            } else {
                top += border_height * 2;
            }
        }

        let mut rect = RECT {
            left,
            right,
            top,
            bottom,
        };

        //println!("before {}", rect_to_string(rect));

        unsafe {
            AdjustWindowRectEx(
                &mut rect,
                self.style.bits() as u32,
                0,
                self.exstyle.bits() as u32,
            );
        }

        // println!("after {}", rect_to_string(rect));

        rect
    }
    pub fn to_foreground(&self, topmost: bool) -> Result<(), util::WinApiResultError> {
        unsafe {
            util::winapi_nullable_to_result(SetWindowPos(
                self.id as HWND,
                if topmost { HWND_TOPMOST } else { HWND_TOP },
                0,
                0,
                0,
                0,
                SWP_NOMOVE | SWP_NOSIZE,
            ))?;
        }

        Ok(())
    }
    pub fn remove_topmost(&self) -> Result<(), util::WinApiResultError> {
        unsafe {
            util::winapi_nullable_to_result(SetWindowPos(
                self.id as HWND,
                HWND_NOTOPMOST,
                0,
                0,
                0,
                0,
                SWP_NOMOVE | SWP_NOSIZE,
            ))?;
        }

        Ok(())
    }
    /**
     * This also brings the window to the foreground
     */
    pub fn focus(&self) -> Result<(), util::WinApiResultError> {
        unsafe {
            util::winapi_nullable_to_result(SetForegroundWindow(self.id as HWND))?;
        }

        Ok(())
    }
    pub fn send_close(&self) {
        unsafe {
            //TODO: Handle Error
            SendMessageA(self.id as HWND, WM_CLOSE, 0, 0);
        }
    }
    pub fn update_style(&self) {
        unsafe {
            SetWindowLongA(self.id as HWND, GWL_STYLE, self.style.bits());
        }
    }
    pub fn update_exstyle(&self) {
        unsafe {
            SetWindowLongA(self.id as HWND, GWL_EXSTYLE, self.exstyle.bits());
        }
    }
    pub fn remove_title_bar(&mut self) {
        let rule = self.rule.clone().unwrap_or_default();
        if !rule.chromium && !rule.firefox {
            self.style.remove(GwlStyle::CAPTION);
            self.style.remove(GwlStyle::THICKFRAME);
        }
        self.style.insert(GwlStyle::BORDER);
    }

    pub fn send_maximize(&self) {
        unsafe {
            SendMessageA(self.id as HWND, WM_SYSCOMMAND, SC_MAXIMIZE, 0);
        }
    }

    pub fn send_restore(&self) {
        unsafe {
            SendMessageA(self.id as HWND, WM_SYSCOMMAND, SC_RESTORE, 0);
        }
    }
}<|MERGE_RESOLUTION|>--- conflicted
+++ resolved
@@ -173,12 +173,6 @@
             }
 
             if rule.firefox || rule.chromium || (!remove_title_bar && rule.has_custom_titlebar) {
-<<<<<<< HEAD
-=======
-                // looks like the frame around firefox is smaller than chrome's frame by about 2 pixels
-                // I don't see any other window that behaves like these two pieces of shit
-
->>>>>>> 85f5f7b9
                 if rule.firefox {
                     left -= (border_width as f32 * 1.5) as i32;
                     right += (border_width as f32 * 1.5) as i32;
