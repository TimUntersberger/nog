use crate::display::get_primary_display;
use crate::display::Display;
use crate::DISPLAYS;
use crate::hot_key_manager::Direction;
use crate::task_bar;
use crate::tile::Tile;
use crate::util;
use crate::window::Window;
use crate::CONFIG;
use log::debug;
use winapi::shared::windef::HWND;
use winapi::shared::windef::RECT;
use winapi::um::winuser::SetWindowPos;
use winapi::um::winuser::SWP_NOSENDCHANGING;

#[derive(Clone, EnumString, Copy, Debug, PartialEq)]
pub enum SplitDirection {
    Horizontal,
    Vertical,
}

#[derive(Clone)]
pub struct TileGrid {
    pub display: Display,
    pub id: i32,
    pub visible: bool,
    pub focus_stack: Vec<(Direction, i32)>,
    pub tiles: Vec<Tile>,
    pub focused_window_id: Option<i32>,
    pub taskbar_window: i32,
    pub rows: i32,
    pub columns: i32,
}

impl TileGrid {
    pub fn new(id: i32) -> Self {
        Self {
            id,
            display: get_primary_display(),
            visible: false,
            tiles: Vec::new(),
            focus_stack: Vec::with_capacity(5),
            focused_window_id: None,
            taskbar_window: 0,
            rows: 0,
            columns: 0,
        }
    }
    pub fn hide(&mut self) {
        for tile in &self.tiles {
            tile.window.hide();
        }
        self.visible = false;
    }
    pub fn show(&mut self) {
        for tile in &self.tiles {
            tile.window.show().expect("Failed to show window");
            tile.window
                .to_foreground(true)
                .expect("Failed to move window to foreground");
            tile.window
                .remove_topmost()
                .expect("Failed to remove top-most window");
        }
        if let Some(tile) = self.get_focused_tile() {
            tile.window.focus().expect("Failed to focus window");
        }
        self.visible = true;
    }
    pub fn get_tile_by_id(&self, id: i32) -> Option<Tile> {
        self.tiles
            .iter()
            .find(|tile| tile.window.id == id)
            .clone()
            .cloned()
    }
    pub fn get_tile_by_id_mut(&mut self, id: i32) -> Option<&mut Tile> {
        self.tiles.iter_mut().find(|tile| tile.window.id == id)
    }
    pub fn get_focused_tile(&self) -> Option<&Tile> {
        self.focused_window_id
            .and_then(|id| self.tiles.iter().find(|tile| tile.window.id == id))
    }
    pub fn get_focused_tile_mut(&mut self) -> Option<&mut Tile> {
        self.focused_window_id
            .and_then(move |id| self.tiles.iter_mut().find(|tile| tile.window.id == id))
    }
    pub fn set_focused_split_direction(&mut self, direction: SplitDirection) {
        if let Some(focused_tile) = self.get_focused_tile_mut() {
            focused_tile.split_direction = direction;
        }
    }
    fn get_next_tile_id(&self, direction: Direction) -> Option<i32> {
        self.get_next_tile(direction).map(|t| t.window.id)
    }
    fn get_next_tile(&self, direction: Direction) -> Option<Tile> {
        self.get_focused_tile().and_then(|focused_tile| {
            //Whether it is possible to go in that direction or not
            let possible = !match direction {
                Direction::Right => {
                    focused_tile.column == Some(self.columns) || focused_tile.column == None
                }
                Direction::Left => focused_tile.column == Some(1) || focused_tile.column == None,
                Direction::Up => focused_tile.row == Some(1) || focused_tile.row == None,
                Direction::Down => focused_tile.row == Some(self.rows) || focused_tile.row == None,
            };

            if !possible {
                debug!("It is not possible to focus in this direction");
                return None;
            }

            debug!("It is possible to focus in this direction");

            self.tiles
                .iter()
                .find(|tile| match direction {
                    Direction::Right => {
                        (focused_tile.row == None
                            || tile.row == None
                            || tile.row == focused_tile.row)
                            && tile.column == focused_tile.column.map(|x| x + 1)
                        // && (tile.row == Some(1) || tile.row == None)
                    }
                    Direction::Left => {
                        (focused_tile.row == None
                            || tile.row == None
                            || tile.row == focused_tile.row)
                            && tile.column == focused_tile.column.map(|x| x - 1)
                        // && (tile.row == Some(1) || tile.row == None)
                    }
                    Direction::Up => {
                        (focused_tile.column == None
                            || tile.column == None
                            || tile.column == focused_tile.column)
                            && tile.row == focused_tile.row.map(|x| x - 1)
                        // && (tile.column == Some(1) || tile.column == None)
                    }
                    Direction::Down => {
                        (focused_tile.column == None
                            || tile.column == None
                            || tile.column == focused_tile.column)
                            && tile.row == focused_tile.row.map(|x| x + 1)
                        // && (tile.column == Some(1) || tile.column == None)
                    }
                })
                .cloned()
        })
    }
    fn set_location(&mut self, id: i32, row: Option<i32>, col: Option<i32>) {
        if let Some(mut tile) = self.get_tile_by_id_mut(id) {
            tile.row = row;
            tile.column = col;
        }
    }
    fn swap_tiles(&mut self, x: i32, y: i32) {
        //borrow checker bullshit
        let x_tile = {
            let tile = self.get_tile_by_id(x).unwrap();
            (tile.window.id, tile.row, tile.column)
        };
        let y_tile = {
            let tile = self.get_tile_by_id(y).unwrap();
            (tile.window.id, tile.row, tile.column)
        };
        self.set_location(x_tile.0, y_tile.1, y_tile.2);
        self.set_location(y_tile.0, x_tile.1, x_tile.2);
    }
    pub fn swap(&mut self, direction: Direction) -> Result<(), util::WinApiResultError> {
        if let Some(tile) = self.check_focus_stack(direction)? {
            //if the focus stack is not empty, then some tile must have focus
            let focused_id = self.focused_window_id.unwrap();
            self.swap_tiles(tile.window.id, focused_id);
            return Ok(());
        }
        let maybe_next_id = self.get_next_tile_id(direction);
        if let Some(next_id) = maybe_next_id {
            //if we get a next tile we can assume that a tile is focused
            let focused_id = self.focused_window_id.unwrap();
            self.swap_tiles(next_id, focused_id);
            self.focus_stack.push((direction, next_id));
        }

        Ok(())
    }
    fn check_focus_stack(
        &mut self,
        direction: Direction,
    ) -> Result<Option<Tile>, util::WinApiResultError> {
        if let Some(prev) = self.focus_stack.pop() {
            // This variable says that the action cancels the previous action.
            // Example: Left -> Right
            let counters = match direction {
                Direction::Left => prev.0 == Direction::Right,
                Direction::Right => prev.0 == Direction::Left,
                Direction::Up => prev.0 == Direction::Down,
                Direction::Down => prev.0 == Direction::Up,
            };

            if counters {
                let maybe_tile = self.get_tile_by_id(prev.1);

                if let Some(tile) = maybe_tile {
                    debug!("The direction counters the previous one. Reverting the previous one.");
                    return Ok(Some(tile));
                }
            }

            self.focus_stack.push(prev);

            if self.focus_stack.len() == self.focus_stack.capacity() {
                debug!("Focus stack exceeded the limit. Removing oldest one");
                self.focus_stack.drain(0..1);
            }
        }

        Ok(None)
    }
    pub fn focus(&mut self, direction: Direction) -> Result<(), util::WinApiResultError> {
        if let Some(tile) = self.check_focus_stack(direction)? {
            self.focused_window_id = Some(tile.window.id);
            tile.window.focus()?;
            return Ok(());
        }

        let maybe_next_tile = self.get_next_tile(direction);

        if let Some(next_tile) = maybe_next_tile {
            self.focus_stack
                .push((direction, self.focused_window_id.unwrap()));

            self.focused_window_id = Some(next_tile.window.id);
            next_tile.window.focus()?;
        }

        debug!("Couldn't find a valid tile");

        Ok(())
    }
    pub fn focus_right(&mut self) -> Result<(), util::WinApiResultError> {
        self.focus(Direction::Right)
    }
    pub fn focus_left(&mut self) -> Result<(), util::WinApiResultError> {
        self.focus(Direction::Left)
    }
    pub fn focus_up(&mut self) -> Result<(), util::WinApiResultError> {
        self.focus(Direction::Up)
    }
    pub fn focus_down(&mut self) -> Result<(), util::WinApiResultError> {
        self.focus(Direction::Down)
    }
    pub fn close_tile_by_window_id(&mut self, id: i32) -> Option<Tile> {
        let maybe_removed_tile = self
            .tiles
            .iter()
            .position(|tile| tile.window.id == id)
            .map(|idx| self.tiles.remove(idx));

        if let Some(removed_tile) = maybe_removed_tile.clone() {
            let is_empty_row = removed_tile.row != None
                && !self.tiles.iter().any(|tile| tile.row == removed_tile.row);

            let is_empty_column = removed_tile.column != None
                && !self
                    .tiles
                    .iter()
                    .any(|tile| tile.column == removed_tile.column);

            if is_empty_row {
                debug!("row is now empty");

                self.rows -= 1;
                if self.rows == 1 {
                    self.tiles
                        .iter_mut()
                        .filter(|t| t.row > removed_tile.row)
                        .for_each(|t| {
                            t.row = None;
                        });
                } else {
                    self.tiles
                        .iter_mut()
                        .filter(|t| t.row > removed_tile.row)
                        .for_each(|t| {
                            t.row.map(|x| x - 1);
                        });
                }
            } else if !is_empty_column {
                self.tiles
                    .iter_mut()
                    .filter(|t| t.column == removed_tile.column)
                    .for_each(|t| t.row = None);
            }

            if is_empty_column {
                debug!("column is now empty");

                self.columns -= 1;

                if self.columns == 1 {
                    self.tiles
                        .iter_mut()
                        .filter(|t| t.column != removed_tile.column)
                        .for_each(|t| {
                            t.column = None;
                        })
                } else {
                    self.tiles
                        .iter_mut()
                        .filter(|t| t.column > removed_tile.column)
                        .for_each(|t| {
                            t.column = t.column.map(|x| x - 1);
                        })
                }
            } else {
                let mut tiles_in_column: Vec<&mut Tile> = self
                    .tiles
                    .iter_mut()
                    .filter(|t| t.column == removed_tile.column)
                    .collect();

                let tile_count = tiles_in_column.len();

                for t in tiles_in_column.iter_mut() {
                    t.row = if tile_count == 1 {
                        None
                    } else if removed_tile.row < t.row {
                        t.row.map(|x| x - 1)
                    } else {
                        t.row
                    };
                }
            }

            if self.tiles.is_empty() {
                self.focused_window_id = None;
            } else if let Some(focused_window_id) = self.focused_window_id {
                if focused_window_id == removed_tile.window.id {
                    let next_column = removed_tile.column.map(|column| {
                        if column > self.columns {
                            column - 1
                        } else {
                            column
                        }
                    });

                    let next_row =
                        removed_tile
                            .row
                            .map(|row| if row > self.rows { row - 1 } else { row });

                    let maybe_next_tile: Option<&Tile> = self.tiles.iter().find(|tile| {
                        (tile.column == None || tile.column == next_column)
                            && (tile.row == None || tile.row == next_row)
                    });

                    if let Some(next_tile) = maybe_next_tile {
                        self.focused_window_id = Some(next_tile.window.id);
                    }
                }
            }
        }

        maybe_removed_tile
    }
    pub fn split(&mut self, window: Window) {
        if self.tiles.iter().any(|t| t.window.id == window.id) {
            return;
        }

        match self.get_focused_tile_mut() {
            Some(focused_tile) => {
                let split_direction = focused_tile.split_direction;
                let (column, row) = match focused_tile.split_direction {
                    SplitDirection::Horizontal => {
                        if focused_tile.row == None {
                            focused_tile.row = Some(1);
                        }

                        let column = focused_tile.column;
                        let row = focused_tile.row.map(|x| x + 1).or(Some(2));

                        // We can assume that row is Some because, there is no case where it is currently None
                        if row.unwrap() <= self.rows {
                            self.tiles
                                .iter_mut()
                                .filter(|t| t.column == column && t.row >= row)
                                .for_each(|t| {
                                    t.row = t.row.map(|x| x + 1);
                                });
                        }
                        if row > Some(self.rows) {
                            self.rows += 1;
                        }

                        (column, row)
                    }
                    SplitDirection::Vertical => {
                        if focused_tile.column == None {
                            focused_tile.column = Some(1);
                        }
                        let row = focused_tile.row;
                        let column = focused_tile.column.map(|x| x + 1).or(Some(2));

                        // We can assume that column is Some because, there is no case where it is currently None
                        if column.unwrap() <= self.columns {
                            self.tiles
                                .iter_mut()
                                .filter(|t| t.row == row && t.column >= column)
                                .for_each(|t| {
                                    t.column = t.column.map(|x| x + 1);
                                });
                        }

                        if column > Some(self.columns) {
                            self.columns += 1;
                        }

                        (column, row)
                    }
                };

                self.focused_window_id = Some(window.id);
                self.tiles.push(Tile {
                    row,
                    column,
                    split_direction,
                    window,
                });
            }
            None => {
                self.rows = 1;
                self.columns = 1;
                self.focused_window_id = Some(window.id);
                self.tiles.push(Tile {
                    window,
                    ..Tile::default()
                });
            }
        }
    }
    /// Calculates all the data required for drawing the tile
    fn calculate_tile_data(&self, tile: &Tile) -> RECT {
        let (padding, margin, remove_task_bar) = {
            let config = CONFIG.lock().unwrap();

            (config.padding, config.margin, config.remove_task_bar)
        };
<<<<<<< HEAD
        let column_width = self.display.width() / self.columns;
        let row_height = self.display.height() / self.rows;
=======
>>>>>>> 4f89addb

        let column_width = self.width / self.columns;
        let mut row_height = self.height / self.rows;
        let mut x = 0;
        let mut y = 0;
        let mut height = self.display.height();
        let mut width = self.display.width();

        if !remove_task_bar {
            height -= *task_bar::HEIGHT.lock().unwrap();
            row_height = (self.height - *task_bar::HEIGHT.lock().unwrap()) / self.rows;
        }

        if let Some(column) = tile.column {
            width = column_width;
            x += column_width * (column - 1);

            if column > 1 {
                width -= padding;
                x += padding;
            }
        }

        if let Some(row) = tile.row {
            height = row_height;
            y = row_height * (row - 1);

            if row > 1 {
                // height -= CONFIG.padding;
                y += padding;
            }
        }

        x += margin;
        x += padding;
        y += margin;
        y += padding;

        tile.window.calculate_window_rect(x, y, width, height)
    }

    fn draw_tile(&self, tile: &Tile) {
        let rect = self.calculate_tile_data(tile);

        unsafe {
            //TODO: handle error
            SetWindowPos(
                tile.window.id as HWND,
                std::ptr::null_mut(),
                rect.left,
                rect.top,
                rect.right - rect.left,
                rect.bottom - rect.top,
                SWP_NOSENDCHANGING,
            );
        }
    }

    #[allow(dead_code)]
    fn print_grid(&self) {
        debug!("Printing grid");

        if self.rows == 0 || self.columns == 0 {
            print!("\nEmpty\n\n");
            return;
        }

        let mut rows = [[std::ptr::null(); 10]; 10];

        //TODO: Add checks for safety
        //      Example:
        //          Invalid row or column on tile
        //      Without any checks we might get a STATUS_ACCESS_VIOLATION error from windows, which can't be handled by us.

        for tile in &self.tiles {
            match tile.row {
                Some(row) => match tile.column {
                    Some(column) => rows[(row - 1) as usize][(column - 1) as usize] = &tile.window,
                    None => {
                        for i in 0..self.columns {
                            rows[(row - 1) as usize][i as usize] = &tile.window;
                        }
                    }
                },
                None => match tile.column {
                    Some(column) => {
                        for i in 0..self.rows {
                            rows[i as usize][(column - 1) as usize] = &tile.window;
                        }
                    }
                    None => rows[0][0] = &tile.window,
                },
            }
        }

        println!();

        for row in 0..self.rows {
            print!("|");
            for column in 0..self.columns {
                unsafe {
                    let window = &(*rows[row as usize][column as usize]);
                    if let Some(id) = self.focused_window_id {
                        match window.id == id {
                            true => print!("* {}({}) *|", window.title, window.id),
                            false => print!(" {}({}) |", window.title, window.id),
                        }
                    }
                }
            }
            println!();
        }

        println!();
    }

    pub fn draw_grid(&self) {
        debug!("Drawing grid");

        for tile in &self.tiles {
            debug!(
                "Tile(id: {}, title: '{}', row: {:?} column: {:?})",
                tile.window.id, tile.window.title, tile.row, tile.column
            );

            self.draw_tile(tile);
        }

        // self.print_grid();
    }
}<|MERGE_RESOLUTION|>--- conflicted
+++ resolved
@@ -446,14 +446,8 @@
 
             (config.padding, config.margin, config.remove_task_bar)
         };
-<<<<<<< HEAD
         let column_width = self.display.width() / self.columns;
-        let row_height = self.display.height() / self.rows;
-=======
->>>>>>> 4f89addb
-
-        let column_width = self.width / self.columns;
-        let mut row_height = self.height / self.rows;
+        let mut row_height = self.display.height() / self.rows;
         let mut x = 0;
         let mut y = 0;
         let mut height = self.display.height();
@@ -461,7 +455,7 @@
 
         if !remove_task_bar {
             height -= *task_bar::HEIGHT.lock().unwrap();
-            row_height = (self.height - *task_bar::HEIGHT.lock().unwrap()) / self.rows;
+            row_height = (self.display.height() - *task_bar::HEIGHT.lock().unwrap()) / self.rows;
         }
 
         if let Some(column) = tile.column {
