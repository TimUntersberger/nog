use crate::{
    config::{rhai::engine, rule::Rule},
    display::get_display_by_idx,
    event::Event,
    hot_reload::update_config,
    keybindings::{self, keybinding::Keybinding, keybinding_type::KeybindingType},
    with_current_grid, with_grid_by_id,
    workspace::change_workspace,
    ADDITIONAL_RULES, CHANNEL, CONFIG, VISIBLE_WORKSPACES,
};
use log::{debug, error, info};
use winapi::um::processthreadsapi::{CreateProcessA, PROCESS_INFORMATION, STARTUPINFOA};

mod close_tile;
mod focus;
mod resize;
mod split;
mod swap;
mod toggle_floating_mode;
pub mod toggle_work_mode;

pub fn handle(kb: Keybinding) -> Result<(), Box<dyn std::error::Error>> {
    if let KeybindingType::MoveWorkspaceToMonitor(_) = kb.typ {
        if !CONFIG.lock().unwrap().multi_monitor {
            return Ok(());
        }
    }

    info!("Received keybinding of type {:?}", kb.typ);
    let sender = CHANNEL.sender.clone();
    match kb.typ {
        KeybindingType::Launch(cmd) => {
            let mut si = STARTUPINFOA::default();
            let mut pi = PROCESS_INFORMATION::default();
            let mut cmd_bytes: Vec<u8> = cmd.bytes().chain(std::iter::once(0)).collect();

            unsafe {
                let x = CreateProcessA(
                    std::ptr::null_mut(),
                    cmd_bytes.as_mut_ptr() as *mut i8,
                    std::ptr::null_mut(),
                    std::ptr::null_mut(),
                    0,
                    0,
                    std::ptr::null_mut(),
                    std::ptr::null_mut(),
                    &mut si,
                    &mut pi,
                );

                if x != 1 {
                    error!(
                        "Error launching program: {}",
                        winapi::um::errhandlingapi::GetLastError()
                    );
                }
            }
        }
        KeybindingType::MoveWorkspaceToMonitor(monitor) => {
            let (grid_id, grid_old_monitor) = with_current_grid(|grid| {
                let hmonitor = grid.display.hmonitor;

                grid.display = get_display_by_idx(monitor);

                (grid.id, hmonitor)
            });

            VISIBLE_WORKSPACES
                .lock()
                .unwrap()
                .insert(grid_old_monitor, 0);

            change_workspace(grid_id, true)
                .expect("Failed to change workspace after moving workspace to different monitor");
        }
        KeybindingType::CloseTile => close_tile::handle()?,
        KeybindingType::MinimizeTile => {
            with_current_grid(|grid| {
                if let Some(tile) = grid.get_focused_tile_mut() {
                    let id = tile.window.id;

                    tile.window.minimize();
                    tile.window.reset();

                    grid.close_tile_by_window_id(id);
                }
            });
        }
        KeybindingType::MoveToWorkspace(id) => {
            let maybe_tile = with_current_grid(|grid| {
                grid.focused_window_id
                    .and_then(|id| grid.close_tile_by_window_id(id))
            });

            if let Some(tile) = maybe_tile {
                with_grid_by_id(id, |grid| {
                    grid.split(tile.window.clone());
                });
                change_workspace(id, false)?;
            }
        }
        KeybindingType::ChangeWorkspace(id) => change_workspace(id, false)?,
        KeybindingType::ToggleFloatingMode => toggle_floating_mode::handle()?,
        KeybindingType::ToggleFullscreen => {
            with_current_grid(|grid| {
                if !grid.tiles.is_empty() {
                    grid.fullscreen = !grid.fullscreen;

                    grid.draw_grid();
                }
            });
        }
        KeybindingType::ToggleMode(mode) => {
            if keybindings::enable_mode(&mode) {
                info!("Enabling {} mode", mode);
            } else {
                keybindings::disable_mode();
                info!("Disabling {} mode", mode);
            }
        }
        KeybindingType::ToggleWorkMode => toggle_work_mode::handle()?,
        KeybindingType::IncrementConfig(field, value) => {
            let mut current_config = CONFIG.lock().unwrap().clone();
            current_config.increment_field(&field, value);
            update_config(current_config)?;
        }
        KeybindingType::DecrementConfig(field, value) => {
            let mut current_config = CONFIG.lock().unwrap().clone();
            current_config.decrement_field(&field, value);
            update_config(current_config)?;
        }
        KeybindingType::ToggleConfig(field) => {
            let mut current_config = CONFIG.lock().unwrap().clone();
            current_config.toggle_field(&field);
            update_config(current_config)?;
        }
        KeybindingType::Resize(direction, amount) => resize::handle(direction, amount)?,
        KeybindingType::Focus(direction) => focus::handle(direction)?,
        KeybindingType::Swap(direction) => swap::handle(direction)?,
        KeybindingType::Quit => sender.send(Event::Exit)?,
        KeybindingType::Split(direction) => split::handle(direction)?,
        KeybindingType::ResetColumn => {
            with_current_grid(|grid| {
                if let Some(modification) = grid
                    .get_focused_tile()
                    .and_then(|t| t.column)
                    .and_then(|c| grid.column_modifications.get_mut(&c))
                {
                    modification.0 = 0;
                    modification.1 = 0;
                }

                grid.draw_grid();
            });
        }
        KeybindingType::ResetRow => {
            with_current_grid(|grid| {
                if let Some(modification) = grid
                    .get_focused_tile()
                    .and_then(|t| t.row)
                    .and_then(|c| grid.row_modifications.get_mut(&c))
                {
                    modification.0 = 0;
                    modification.1 = 0;
                }

                grid.draw_grid();
            });
        }
<<<<<<< HEAD
        KeybindingType::Callback(idx) => engine::call(idx),
=======
        KeybindingType::Callback(fn_name) => engine::call(&fn_name),
        KeybindingType::IgnoreTile => {
            with_current_grid(|grid| {
                if let Some(tile) = grid.get_focused_tile() {
                    let process_name = tile.window.get_process_name();
                    let mut rules = ADDITIONAL_RULES.lock().unwrap();
                    let mut rule = Rule::default();
                    let pattern = format!("^{}$", process_name);

                    debug!("Adding rule with pattern {}", pattern);

                    rule.pattern = regex::Regex::new(&pattern).expect("Failed to build regex");
                    rule.manage = false;

                    rules.push(rule);
                }
            });
            toggle_floating_mode::handle()?;
        }
>>>>>>> 5b4cf4de
    };

    Ok(())
}<|MERGE_RESOLUTION|>--- conflicted
+++ resolved
@@ -167,10 +167,7 @@
                 grid.draw_grid();
             });
         }
-<<<<<<< HEAD
         KeybindingType::Callback(idx) => engine::call(idx),
-=======
-        KeybindingType::Callback(fn_name) => engine::call(&fn_name),
         KeybindingType::IgnoreTile => {
             with_current_grid(|grid| {
                 if let Some(tile) = grid.get_focused_tile() {
@@ -189,7 +186,6 @@
             });
             toggle_floating_mode::handle()?;
         }
->>>>>>> 5b4cf4de
     };
 
     Ok(())
