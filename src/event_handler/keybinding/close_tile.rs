<<<<<<< HEAD
use crate::GRIDS;
use crate::{popup, WORKSPACE_ID};

pub fn handle() -> Result<(), Box<dyn std::error::Error>> {
    if popup::is_visible() {
        popup::close();
        return Ok(())
    }

    let mut grids = GRIDS.lock().unwrap();
    let grid = grids
        .iter_mut()
        .find(|g| g.id == *WORKSPACE_ID.lock().unwrap())
        .unwrap();

    if let Some(tile) = grid.get_focused_tile() {
        tile.window.send_close();
        let id = tile.window.id; //need this variable because of borrow checker
        grid.close_tile_by_window_id(id);
        grid.draw_grid();
    }
=======
use crate::with_current_grid;

pub fn handle() -> Result<(), Box<dyn std::error::Error>> {
    with_current_grid(|grid| {
        if let Some(tile) = grid.get_focused_tile() {
            tile.window.close();
            let id = tile.window.id; //need this variable because of borrow checker
            grid.close_tile_by_window_id(id);
            grid.draw_grid();
        }
    });
>>>>>>> 0f912364

    Ok(())
}<|MERGE_RESOLUTION|>--- conflicted
+++ resolved
@@ -1,6 +1,4 @@
-<<<<<<< HEAD
-use crate::GRIDS;
-use crate::{popup, WORKSPACE_ID};
+use crate::{popup, with_current_grid};
 
 pub fn handle() -> Result<(), Box<dyn std::error::Error>> {
     if popup::is_visible() {
@@ -8,22 +6,6 @@
         return Ok(())
     }
 
-    let mut grids = GRIDS.lock().unwrap();
-    let grid = grids
-        .iter_mut()
-        .find(|g| g.id == *WORKSPACE_ID.lock().unwrap())
-        .unwrap();
-
-    if let Some(tile) = grid.get_focused_tile() {
-        tile.window.send_close();
-        let id = tile.window.id; //need this variable because of borrow checker
-        grid.close_tile_by_window_id(id);
-        grid.draw_grid();
-    }
-=======
-use crate::with_current_grid;
-
-pub fn handle() -> Result<(), Box<dyn std::error::Error>> {
     with_current_grid(|grid| {
         if let Some(tile) = grid.get_focused_tile() {
             tile.window.close();
@@ -32,7 +14,6 @@
             grid.draw_grid();
         }
     });
->>>>>>> 0f912364
 
     Ok(())
 }