--- conflicted
+++ resolved
@@ -149,64 +149,10 @@
 
                         update_config(config::load().expect("Failed to load config"))
                     }
-<<<<<<< HEAD
-                }
-            }
-        }
-    }
-
-    Ok(())
-}
-
-pub fn update_config(new_config: Config) -> Result<(), Box<dyn std::error::Error>> {
-    hot_key_manager::unregister();
-
-    let config = CONFIG.lock().unwrap().clone();
-    let work_mode = *WORK_MODE.lock().unwrap();
-    let mut draw_app_bar = false;
-
-    if work_mode {
-        if config.display_app_bar && new_config.display_app_bar {
-            if config.app_bar_bg != new_config.app_bar_bg
-                || config.app_bar_font != new_config.app_bar_font
-                || config.app_bar_font_size != new_config.app_bar_font_size
-                || config.app_bar_height != new_config.app_bar_height
-                || config.light_theme != new_config.light_theme
-            {
-                app_bar::close();
-                draw_app_bar = true;
-            }
-        } else if config.display_app_bar && !new_config.display_app_bar {
-            app_bar::close();
-
-            for d in DISPLAYS.lock().unwrap().iter_mut() {
-                d.bottom += config.app_bar_height;
-            }
-
-            for grid in GRIDS.lock().unwrap().iter_mut() {
-                grid.display = get_display_by_hmonitor(grid.display.hmonitor);
-            }
-        } else if !config.display_app_bar && new_config.display_app_bar {
-            draw_app_bar = true;
-
-            for d in DISPLAYS.lock().unwrap().iter_mut() {
-                d.bottom -= config.app_bar_height;
-            }
-
-            for grid in GRIDS.lock().unwrap().iter_mut() {
-                grid.display = get_display_by_hmonitor(grid.display.hmonitor);
-            }
-        }
-        if config.remove_task_bar && !new_config.remove_task_bar {
-            task_bar::show();
-        } else if !config.remove_task_bar && new_config.remove_task_bar {
-            task_bar::hide();
-=======
                 }.map_err(|e| {
                     error!("{}", e);
                 });
             }
->>>>>>> ca37a4a7
         }
     }
 
