--- conflicted
+++ resolved
@@ -21,16 +21,12 @@
 use tile_grid::TileGrid;
 use event_handler::keybinding::toggle_work_mode;
 use winapi::shared::windef::HWND;
-<<<<<<< HEAD
-use workspace::{change_workspace, Workspace};
 use log::debug;
 use std::{
     thread,
     time::Duration,
 };
-=======
 use workspace::Workspace;
->>>>>>> 804bf6e1
 
 mod bar;
 mod config;
@@ -157,27 +153,7 @@
     info!("Initializing workspaces");
     lazy_static::initialize(&WORKSPACES);
 
-<<<<<<< HEAD
-    if *WORK_MODE.lock() {
-        if CONFIG.lock().remove_task_bar {
-            info!("Hiding taskbar");
-            task_bar::hide_taskbars();
-        }
-
-        if CONFIG.lock().display_app_bar {
-            bar::create::create()?;
-        }
-
-        info!("Registering windows event handler");
-        win_event_handler::register()?;
-    }
-
-    info!("Initializing bars");
-
-    change_workspace(1, false).expect("Failed to change workspace to ID@1");
-=======
     toggle_work_mode::initialize()?;
->>>>>>> 804bf6e1
 
     info!("Listening for keybindings");
     keybindings::register()?;
