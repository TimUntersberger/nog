--- conflicted
+++ resolved
@@ -1,9 +1,3 @@
-<<<<<<< HEAD
 pub fn update() -> Result<(), ()> {
     Ok(())
-}
-=======
-pub fn update() -> Result<(), ()> {
-    Ok(())
-}
->>>>>>> 9dda375a
+}